<<<<<<< HEAD
use std::{borrow::Cow, collections::{HashMap, HashSet}, rc::Rc, sync::{Arc, RwLock}};
=======
use std::{borrow::Cow, collections::{hash_map, HashMap, HashSet}, fs::read_to_string, hash::Hash, rc::Rc, time::Instant};
>>>>>>> ef085447

use ash::{extensions::{ext::DebugUtils, khr::{Surface, Swapchain}}, vk::{self, DebugUtilsMessengerCreateInfoEXT, DescriptorSetLayoutBinding, DeviceCreateInfo, DeviceQueueCreateInfo, ExtDescriptorIndexingFn, Image, ImageView, InstanceCreateInfo, PhysicalDevice, Queue, StructureType, SurfaceKHR, SwapchainCreateInfoKHR, SwapchainKHR}, Device, Entry, Instance};
use raw_window_handle::{HasRawDisplayHandle, HasRawWindowHandle};
use winit::window::Window;

<<<<<<< HEAD
use crate::{graphics_objects::{GraphicsObject, Renderable, ResourceID}, pipeline_manager::{ObjectTypeGraphicsResourceType, PipelineConfig, PipelineManager, Vertex}, sampler_manager::SamplerManager, object_manager::ObjectManager, vertex::SimpleVertex, vk_allocator::{AllocationInfo, Serializable, VkAllocator}};

#[derive(Debug, PartialEq, Eq, Hash, PartialOrd, Ord, Clone, Copy)]
pub struct ObjectID(pub usize);

#[derive(Debug, PartialEq, Eq, Hash, PartialOrd, Ord, Clone, Copy)]
pub struct ReferenceObjectID(pub ObjectID);

type FrameCounter = usize;
#[derive(Debug, PartialEq, Eq, Hash, PartialOrd, Ord, Clone, Copy)]
pub struct VerticesIndicesHash(pub u64);
pub type VertexAllocation = AllocationInfo;
pub type IndexAllocation = AllocationInfo;
=======
use crate::{graphics_objects::{DescriptorContent, RenderableObject, ShaderInfo, UniformBufferObject}, vertex::{Vertex, TEST_RECTANGLE, TEST_RECTANGLE_INDICES}, vk_allocator::{AllocationInfo, Serializable, VkAllocator}};

pub trait SerializableDebug: Serializable + std::fmt::Debug {}
>>>>>>> ef085447

#[cfg(debug_assertions)]
const IS_DEBUG_MODE: bool = true;
#[cfg(not(debug_assertions))]
const IS_DEBUG_MODE: bool = false;

pub struct VkController {
    window: Window,
    entry: Entry,
    instance: Rc<Instance>,
    debug_messenger: Option<vk::DebugUtilsMessengerEXT>,
    physical_device: PhysicalDevice,
    device: Rc<Device>,
    graphics_queue: Queue,
    present_queue: Queue,
    surface: SurfaceKHR,
    swapchain_loader: Swapchain,
    swapchain: SwapchainKHR,
    swapchain_images: Vec<Image>,
    swapchain_image_format: vk::Format,
    swapchain_extent: vk::Extent2D,
    swapchain_image_views: Vec<ImageView>,
<<<<<<< HEAD
    // render_pass: vk::RenderPass,
    // pipeline_layout: vk::PipelineLayout,
    // descriptor_set_layout: vk::DescriptorSetLayout,
    // graphics_pipeline: vk::Pipeline,
=======
    render_pass: vk::RenderPass,
    //pipeline_layout: vk::PipelineLayout,
    pipeline_layouts: HashMap<Vec<(DescriptorContent, vk::DescriptorSetLayoutBinding)>, vk::PipelineLayout>,
    descriptor_set_layout: vk::DescriptorSetLayout,
    // graphics_pipeline: vk::Pipeline,
    graphics_pipelines: HashMap<(Vec<ShaderInfo>, vk::VertexInputBindingDescription, Vec<vk::VertexInputAttributeDescription>), vk::Pipeline>,
>>>>>>> ef085447
    swapchain_framebuffers: Vec<vk::Framebuffer>,
    command_pool: vk::CommandPool,
    command_buffers: Vec<Vec<vk::CommandBuffer>>,
    image_available_semaphores: Vec<vk::Semaphore>,
    render_finished_semaphores: Vec<vk::Semaphore>,
    in_flight_fences: Vec<vk::Fence>,
    // vertices: Vec<SimpleVertex>,
    // indices: Vec<u32>,
    // vertex_allocation: Option<AllocationInfo>,
    // index_allocation: Option<AllocationInfo>,
    // object_id_to_pipeline: HashMap<ObjectID, PipelineConfig>,
    // object_id_to_vertices_indices_hash: HashMap<ObjectID, VerticesIndicesHash>,
    // objects_to_render: HashMap<(PipelineConfig, VerticesIndicesHash), ObjectsToRender>,
    // uniform_allocation: Option<AllocationInfo>,
    current_frame: usize,
    pub frame_buffer_resized: bool,
    is_minimized: bool,
    descriptor_pool: vk::DescriptorPool,
    // descriptor_sets: Vec<vk::DescriptorSet>,
    // mip_levels: u32,
    // texture_image_allocation: Option<AllocationInfo>,
    // texture_sampler: vk::Sampler,
    color_image_allocation: Option<AllocationInfo>,
    depth_image_allocation: Option<AllocationInfo>,
    msaa_samples: vk::SampleCountFlags,
    allocator: VkAllocator,
    graphics_pipeline_manager: PipelineManager,
    sampler_manager: SamplerManager,
    object_manager: ObjectManager,
}

#[derive(Debug, Clone, Copy)]
struct QueueFamilyIndices {
    graphics_family: Option<u32>,
    present_family: Option<u32>,
}

impl QueueFamilyIndices {
    fn is_complete(&self) -> bool {
        self.graphics_family.is_some() && self.present_family.is_some()
    }
}

struct SwapchainSupportDetails {
    pub capabilities: vk::SurfaceCapabilitiesKHR,
    pub formats: Vec<vk::SurfaceFormatKHR>,
    pub present_modes: Vec<vk::PresentModeKHR>,
}

// Instance and device management
impl VkController {
    const DEVICE_EXTENSIONS: [*const i8; 2] = [Swapchain::name().as_ptr(), ExtDescriptorIndexingFn::name().as_ptr()];
    pub const MAX_FRAMES_IN_FLIGHT: usize = 2;
    const VALIDATION_LAYERS: [&'static str; 1] = ["VK_LAYER_KHRONOS_validation"];
    pub const MAX_OBJECT_TYPES:  usize = 1000;

    pub fn new(window: Window, application_name: &str) -> Self {
        let entry = Entry::linked();
        
        let debug_messenger_create_info = if IS_DEBUG_MODE {
            Some(Self::get_debug_messenger_create_info())
        } else {
            None
        };
        let instance = Rc::new(Self::create_instance(&entry, application_name, &window, debug_messenger_create_info.as_ref()));

        let mut debug_messenger = None;
        if IS_DEBUG_MODE {
            debug_messenger = Some(Self::setup_debug_messenger(&entry, &instance, debug_messenger_create_info.unwrap()));
        }

        let surface = Self::create_surface(&entry, &instance, &window);

        let (physical_device, msaa_samples) = Self::pick_physical_device(&entry, &instance, &surface);

        let queue_families = Self::find_queue_families(&entry, &instance, &physical_device, &surface);
        
        let device = Rc::new(Self::create_logical_device(&entry, &instance, &physical_device, &surface));

        let mut allocator = VkAllocator::new(instance.clone(), physical_device, device.clone());

        let (graphics_queue, present_queue) = Self::create_graphics_and_present_queue(&device, &queue_families);

        let swapchain_loader = Swapchain::new(&instance, &device);

        let swapchain = Self::create_swapchain(&entry, &instance, &physical_device,  &surface, &window, &swapchain_loader, &mut allocator);

        let swapchain_images = Self::get_swapchain_images(&swapchain, &swapchain_loader);

        let swapchain_image_format = Self::choose_swap_surface_format(&Self::query_swapchain_support(&entry, &instance, &physical_device, &surface).formats).format;

        let swapchain_extent = Self::choose_swap_extent(&Self::query_swapchain_support(&entry, &instance, &physical_device, &surface).capabilities, &window);
        
        let swapchain_image_views = Self::create_image_views(&device, &swapchain_images, swapchain_image_format, &mut allocator );
        
<<<<<<< HEAD
=======
        let (vertices, indices) = Self::load_model("./assets/objects/viking_room.obj");

        let vert_shader = ShaderInfo::new(std::path::PathBuf::from("./assets/shaders/triangle.vert"), vk::ShaderStageFlags::VERTEX, "main".to_string());
        let frag_shader = ShaderInfo::new(std::path::PathBuf::from("./assets/shaders/triangle.frag"), vk::ShaderStageFlags::FRAGMENT, "main".to_string());

        let ubo_layout_binding = vk::DescriptorSetLayoutBinding {
            binding: 0,
            descriptor_type: vk::DescriptorType::UNIFORM_BUFFER,
            descriptor_count: 1,
            stage_flags: vk::ShaderStageFlags::VERTEX,
            p_immutable_samplers: std::ptr::null(),
        };

        let sampler_layout_binding = vk::DescriptorSetLayoutBinding {
            binding: 1,
            descriptor_type: vk::DescriptorType::COMBINED_IMAGE_SAMPLER,
            descriptor_count: 1,
            stage_flags: vk::ShaderStageFlags::FRAGMENT,
            p_immutable_samplers: std::ptr::null(),
        };

        let elapsed = 0.0;
        let mut ubo = UniformBufferObject {
            model: glm::rotate(&glm::identity(), elapsed * std::f32::consts::PI * 0.25, &glm::vec3(0.0, 0.0, 1.0)),
            view: glm::look_at(&glm::vec3(2.0, 2.0, 2.0), &glm::vec3(0.0, 0.0, 0.0), &glm::vec3(0.0, 0.0, 1.0)),
            proj: glm::perspective(swapchain_extent.width as f32 / swapchain_extent.height as f32, 90.0_f32.to_radians(), 0.1, 10.0),
        };
        ubo.proj[(1, 1)] *= -1.0;

        let layout_bindings = vec![(DescriptorContent::UniformBuffer(Box::new(ubo)), ubo_layout_binding), (DescriptorContent::Texture(std::path::PathBuf::from("./assets/images/viking_room.png")), sampler_layout_binding)];

        let render_object = RenderableObject::new(vec![vert_shader, frag_shader], Vertex::vertex_input_binding_descriptions(), Vertex::get_attribute_descriptions(), vertices, layout_bindings);

        let descriptor_set_layout = Self::create_descriptor_set_layout(&device, render_object.get_binding_descriptions().iter().map(|(_, x)| x.clone()).collect::<Vec<_>>().as_slice(), &mut allocator );
        
        let mut pipeline_layouts = HashMap::new();

        let pipeline_layout = Self::create_pipeline_layout(&device, &descriptor_set_layout, &mut allocator );

        let mut graphics_pipelines = HashMap::new();

        let graphics_pipeline = Self::create_graphics_pipeline(&device, &swapchain_extent, &pipeline_layout, &render_pass, msaa_samples, &mut allocator );

        let command_pool = Self::create_command_pool(&device, &queue_families, &mut allocator );

>>>>>>> ef085447
        let color_image_allocation = Self::create_color_resources(swapchain_image_format, &swapchain_extent, msaa_samples, &mut allocator );
        
        let depth_image_allocation = Self::create_depth_resources(&instance, &physical_device, &swapchain_extent, msaa_samples, &mut allocator );
        
        
        let command_pool = Self::create_command_pool(&device, &queue_families, &mut allocator );

        let descriptor_pool = Self::create_descriptor_pool(&device, &mut allocator );
        let sampler_manager = SamplerManager::new();

<<<<<<< HEAD
        let pipeline_manager = PipelineManager::new(&device, swapchain_image_format, msaa_samples, Self::find_depth_format(&instance, &physical_device), &mut allocator);

        let swapchain_framebuffers = Self::create_framebuffers(&device, &pipeline_manager.get_render_pass().unwrap(), &swapchain_image_views, &swapchain_extent, &depth_image_allocation, &color_image_allocation, &mut allocator );
=======
        let vertex_allocation = Self::create_vertex_buffer(&command_pool, &graphics_queue, &vertices, &mut allocator );
>>>>>>> ef085447

        // let uniform_allocation = Self::create_uniform_buffers(&mut allocator );

<<<<<<< HEAD
        let mut command_buffers = Vec::with_capacity(Self::MAX_FRAMES_IN_FLIGHT);
        for _ in 0..Self::MAX_FRAMES_IN_FLIGHT {
            command_buffers.push(Self::create_command_buffers(&device, &command_pool, 1));
        }
=======
        let uniform_allocation = Self::create_uniform_buffers(std::mem::size_of::<UniformBufferObject>(), &mut allocator );
        
        let descriptor_pool = Self::create_descriptor_pool(&device, &mut allocator );
        
        let descriptor_sets = Self::create_descriptor_sets(&device, &descriptor_pool, &uniform_allocation, &descriptor_set_layout, &texture_image_allocation, &texture_sampler);
        
        let command_buffers = Self::create_command_buffers(&device, &command_pool);
>>>>>>> ef085447
        
        let (image_available_semaphores, render_finished_semaphores, in_flight_fences) = Self::create_sync_objects(&device, &mut allocator );

        Self {
            window,
            entry,
            instance,
            debug_messenger,
            physical_device,
            device,
            graphics_queue,
            present_queue,
            surface,
            swapchain_loader,
            swapchain,
            swapchain_images,
            swapchain_image_format,
            swapchain_extent,
            swapchain_image_views,
            // pipeline_layout,
<<<<<<< HEAD
            // render_pass,
            // descriptor_set_layout,
            // graphics_pipeline,
=======
            pipeline_layouts,
            render_pass,
            descriptor_set_layout,
            // graphics_pipeline,
            graphics_pipelines,
>>>>>>> ef085447
            swapchain_framebuffers,
            command_pool,
            command_buffers,
            image_available_semaphores,
            render_finished_semaphores,
            in_flight_fences,
            // object_id_to_vertices_indices_hash: HashMap::new(),
            // object_id_to_pipeline: HashMap::new(),
            // objects_to_render,
            // uniform_allocation: Some(uniform_allocation),
            current_frame: 0,
            frame_buffer_resized: false,
            is_minimized: false,
            descriptor_pool,
            // descriptor_sets,
            // texture_image_allocation: Some(texture_image_allocation),
            // texture_sampler,
            color_image_allocation: Some(color_image_allocation),
            depth_image_allocation: Some(depth_image_allocation),
            // mip_levels,
            msaa_samples,
            allocator,
            graphics_pipeline_manager: pipeline_manager,
            sampler_manager,
            object_manager: ObjectManager::new(),
        }
    }

    fn create_instance(entry: &Entry, application_name: &str, window: &Window, debug_create_info: Option<&DebugUtilsMessengerCreateInfoEXT>) -> Instance {
        if IS_DEBUG_MODE && !Self::check_validation_layer_support(entry) {
            panic!("Validation layers requested because of debug mode, but is not available!");
        }

        let app_info = ash::vk::ApplicationInfo {
            s_type: StructureType::APPLICATION_INFO,
            p_application_name: application_name.as_ptr().cast(),
            api_version: ash::vk::make_api_version(0, 1, 3, 0),
            p_engine_name: b"Artewald Engine 2".as_ptr().cast(),
            ..Default::default()
        };
    
        let mut required_instance_extensions = ash_window::enumerate_required_extensions(window.raw_display_handle()).unwrap().to_vec();
        // println!("Adding KhrPortabilityEnumerationFn here might not work!");
        // required_instance_extensions.push(KhrPortabilityEnumerationFn::name().as_ptr());
        if IS_DEBUG_MODE {
            required_instance_extensions.push(DebugUtils::name().as_ptr());
        }

        let mut create_info = InstanceCreateInfo {
            s_type: StructureType::INSTANCE_CREATE_INFO,
            p_application_info: &app_info,
            enabled_extension_count: required_instance_extensions.len() as u32,
            pp_enabled_extension_names: required_instance_extensions.as_ptr(),
            enabled_layer_count: 0,
            ..Default::default()
        };

        // create_info.flags |= InstanceCreateFlags::ENUMERATE_PORTABILITY_KHR;

        if IS_DEBUG_MODE {
            create_info.enabled_layer_count = Self::VALIDATION_LAYERS.len() as u32;
            create_info.pp_enabled_layer_names = Self::VALIDATION_LAYERS.as_ptr().cast();
            
            create_info.p_next = debug_create_info.unwrap() as *const _ as *const std::ffi::c_void;
        } else {
            create_info.enabled_layer_count = 0;
            create_info.p_next = std::ptr::null();
        }

        unsafe {
            entry.create_instance(&create_info, None)
        }.unwrap()
    }

    fn check_validation_layer_support(entry: &Entry) -> bool {
        let available_layers = entry.enumerate_instance_layer_properties().unwrap();

        let validation_layers = Self::VALIDATION_LAYERS;

        for layer_name in validation_layers {
            let mut layer_found = false;

            for layer_properties in available_layers.iter() {
                let u8_slice: &[u8; 256] = unsafe {std::mem::transmute(&layer_properties.layer_name)};
                let mut current_layer_name = String::new();
                u8_slice.iter().for_each(|byte| {
                    if *byte != 0 {
                        current_layer_name.push(*byte as char);
                    }
                });

                if layer_name == current_layer_name {
                    layer_found = true;
                    break;
                }
            }

            if !layer_found {
                return false;
            }
        }

        true
    }

    fn pick_physical_device(entry: &Entry, instance: &Instance, surface: &SurfaceKHR) -> (PhysicalDevice, vk::SampleCountFlags) {
        let mut device_vec = unsafe {
            instance.enumerate_physical_devices()
        }.expect("Expected to be able to look for physical devices (GPU)!");

        if device_vec.is_empty() {
            panic!("No physical devices found that support Vulkan!");
        }

        device_vec.sort_by_key(|device| Self::rate_physical_device_suitability(instance, device));
        device_vec.reverse();

        let mut chosen_device = None;
        let mut msaa_samples = vk::SampleCountFlags::TYPE_1;

        for device in device_vec.iter() {
            if Self::is_device_suitable(entry, instance, device, surface) {
                msaa_samples = Self::get_max_usable_sample_count(instance, device);
                chosen_device = Some(*device);
                break;
            }
        }

        if let Some(device) = chosen_device {
            (device, msaa_samples)
        } else {
            panic!("No suitable physical device found!");
        }
    }

    fn is_device_suitable(entry: &Entry, instance: &Instance, device: &PhysicalDevice, surface: &SurfaceKHR) -> bool {
        let indices = Self::find_queue_families(entry, instance, device, surface);
        let swapchain_support = Self::query_swapchain_support(entry, instance, device, surface);
        let supported_features = unsafe {
            instance.get_physical_device_features(*device)
        };

        indices.is_complete() && Self::check_device_extension_support(instance, device) && Self::is_swapchain_adequate(&swapchain_support) && supported_features.sampler_anisotropy == vk::TRUE
    }

    fn check_device_extension_support(instance: &Instance, device: &PhysicalDevice) -> bool {
        let available_extensions = unsafe {
            instance.enumerate_device_extension_properties(*device)
        }.unwrap();

        let mut required_extensions = Self::DEVICE_EXTENSIONS.to_vec();

        for extension in available_extensions {
            required_extensions.retain(|required_extension| {
                let u8_slice: &[u8; 256] = unsafe {std::mem::transmute(&extension.extension_name)};
                let mut current_extension_name = String::new();
                u8_slice.iter().for_each(|byte| {
                    if *byte != 0 {
                        current_extension_name.push(*byte as char);
                    }
                });

                current_extension_name != unsafe {std::ffi::CStr::from_ptr(*required_extension)}.to_str().unwrap()
            });
        }

        required_extensions.is_empty()
    }

    fn rate_physical_device_suitability(instance: &Instance, device: &PhysicalDevice) -> i32 {
        let device_properties = unsafe {
            instance.get_physical_device_properties(*device)
        };
        let device_features = unsafe {
            instance.get_physical_device_features(*device)
        };

        let mut score = 0;
        
        if device_properties.device_type == vk::PhysicalDeviceType::DISCRETE_GPU {
            score += 1000;
        }

        if device_features.geometry_shader != vk::TRUE {
            return 0;
        }

        score
    }

    fn find_queue_families(entry: &Entry, instance: &Instance, physical_device: &PhysicalDevice, surface: &SurfaceKHR) -> QueueFamilyIndices {
        let mut indices = QueueFamilyIndices { graphics_family: None, present_family: None };

        let queue_families = unsafe {
            instance.get_physical_device_queue_family_properties(*physical_device)
        };

        for (i, queue_family) in queue_families.iter().enumerate() {
            if queue_family.queue_flags.contains(vk::QueueFlags::GRAPHICS) {
                indices.graphics_family = Some(i as u32);
            }

            let is_present_support = unsafe {
                Surface::new(entry, instance).get_physical_device_surface_support(*physical_device, i as u32, *surface)
            }.unwrap();

            if is_present_support {
                indices.present_family = Some(i as u32);
            }

            if indices.is_complete() {
                break;
            }
        }

        indices
    }

    fn create_graphics_and_present_queue(device: &Device, indices: &QueueFamilyIndices) -> (Queue, Queue) {
        (unsafe {
            device.get_device_queue(indices.graphics_family.expect("Expected the graphics family to be something, but it's not!"), 0)
        },
        unsafe {
            device.get_device_queue(indices.present_family.expect("Expected the present family to be something, but it's not!"), 0)
        }
        )
    }

    fn create_logical_device(entry: &Entry, instance: &Instance, physical_device: &PhysicalDevice, surface: &SurfaceKHR) -> Device {
        let indices = Self::find_queue_families(entry, instance, physical_device, surface);
        
        let unique_queue_families = HashSet::from([indices.graphics_family.expect("No graphics family index was set!"), indices.present_family.expect("No present family index was set!")]);
        
        let mut queue_create_infos = Vec::new();
        for queue_family in unique_queue_families.iter() {
            let queue_create_info = DeviceQueueCreateInfo {
                s_type: StructureType::DEVICE_QUEUE_CREATE_INFO,
                queue_family_index: *queue_family,
                queue_count: 1,
                p_queue_priorities: [1.0].as_ptr(),
                ..Default::default()
            };

            queue_create_infos.push(queue_create_info);
        }

        let device_features = vk::PhysicalDeviceFeatures {
            sampler_anisotropy: vk::TRUE,
            sample_rate_shading: vk::TRUE, // This may cause performance loss, but it's not required
            fill_mode_non_solid: vk::TRUE, // This is only required for wireframe rendering
            ..Default::default()
        };

        let device_create_info = DeviceCreateInfo {
            s_type: StructureType::DEVICE_CREATE_INFO,
            queue_create_info_count: queue_create_infos.len() as u32,
            p_queue_create_infos: queue_create_infos.as_ptr(),
            p_enabled_features: &device_features,
            pp_enabled_extension_names: Self::DEVICE_EXTENSIONS.as_ptr(),
            enabled_extension_count: Self::DEVICE_EXTENSIONS.len() as u32,
            ..Default::default()
        };

        // This apparently is deprecated, so I'll just leave it out for now
        // if IS_DEBUG_MODE {
        //     let validation_layers = VALIDATION_LAYERS;

        //     device_create_info.enabled_layer_count = validation_layers.len() as u32;
        //     device_create_info.pp_enabled_layer_names = validation_layers.as_ptr().cast();
        // } else {
        //     device_create_info.enabled_layer_count = 0;
        // }
        
        unsafe {
            instance.create_device(*physical_device, &device_create_info, None)
        }.unwrap()
    }

    fn wait_for_device(&self) {
        unsafe {
            self.device.device_wait_idle().unwrap();
        }
    }

    pub fn cleanup(&mut self) {
        unsafe {
            self.wait_for_device();

            self.cleanup_swapchain();

            self.sampler_manager.destroy_samplers(&self.device, &mut self.allocator);

            self.object_manager.destroy_all_objects(&self.device, &self.descriptor_pool, &mut self.allocator);

            self.device.destroy_descriptor_pool(self.descriptor_pool, Some(&self.allocator.get_allocation_callbacks()));

            
            self.graphics_pipeline_manager.destroy(&self.device, &mut self.allocator);

            for i in 0..Self::MAX_FRAMES_IN_FLIGHT {
                self.device.destroy_semaphore(self.render_finished_semaphores[i], Some(&self.allocator.get_allocation_callbacks()));
                self.device.destroy_semaphore(self.image_available_semaphores[i], Some(&self.allocator.get_allocation_callbacks()));
                self.device.destroy_fence(self.in_flight_fences[i], Some(&self.allocator.get_allocation_callbacks()));
            }

            self.device.destroy_command_pool(self.command_pool, Some(&self.allocator.get_allocation_callbacks()));
            self.allocator.free_all_allocations().unwrap();
            self.device.destroy_device(None);

            if IS_DEBUG_MODE {
                DebugUtils::new(&self.entry, &self.instance).destroy_debug_utils_messenger(self.debug_messenger.unwrap(), None);
            }

            Surface::new(&self.entry, &self.instance).destroy_surface(self.surface, None);
            self.instance.destroy_instance(None);
        }
    }
}

// Swapchain management
impl VkController {
    fn create_surface(entry: &Entry, instance: &Instance, window: &Window) -> SurfaceKHR {
        unsafe {
            ash_window::create_surface(
                entry,
                instance,
                window.raw_display_handle(),
                window.raw_window_handle(),
                None
            ).unwrap()
        }
    }

    fn query_swapchain_support(entry: &Entry, instance: &Instance, physical_device: &PhysicalDevice, surface: &SurfaceKHR) -> SwapchainSupportDetails {
        unsafe {
            let capabilities = Surface::new(entry, instance).get_physical_device_surface_capabilities(*physical_device, *surface).unwrap();
            let formats = Surface::new(entry, instance).get_physical_device_surface_formats(*physical_device, *surface).unwrap();
            let present_modes = Surface::new(entry, instance).get_physical_device_surface_present_modes(*physical_device, *surface).unwrap();

            SwapchainSupportDetails {
                capabilities,
                formats,
                present_modes,
            }
        }
    }

    fn is_swapchain_adequate(swapchain_support: &SwapchainSupportDetails) -> bool {
        !swapchain_support.formats.is_empty() && !swapchain_support.present_modes.is_empty()
    }

    fn choose_swap_surface_format(available_formats: &Vec<vk::SurfaceFormatKHR>) -> vk::SurfaceFormatKHR {
        println!("The format we are checking for is B8G8R8A8_SRGB!, which might not be what you want!");
        for available_format in available_formats {
            if available_format.format == vk::Format::B8G8R8A8_SRGB && available_format.color_space == vk::ColorSpaceKHR::SRGB_NONLINEAR {
                return *available_format;
            }
        }

        available_formats[0]
    }

    fn choose_swap_present_mode(available_present_modes: &Vec<vk::PresentModeKHR>) -> vk::PresentModeKHR {
        for available_present_mode in available_present_modes {
            if *available_present_mode == vk::PresentModeKHR::MAILBOX {
                return *available_present_mode;
            }
        }

        vk::PresentModeKHR::FIFO
    }

    fn choose_swap_extent(capabilities: &vk::SurfaceCapabilitiesKHR, window: &Window) -> vk::Extent2D {
        if capabilities.current_extent.width != u32::MAX {
            return capabilities.current_extent;
        }

        let window_size = window.inner_size();
        vk::Extent2D {
            width: window_size.width.max(capabilities.min_image_extent.width).min(capabilities.max_image_extent.width),
            height: window_size.height.max(capabilities.min_image_extent.height).min(capabilities.max_image_extent.height),
        }
    }

    fn create_swapchain(entry: &Entry, instance: &Instance, physical_device: &PhysicalDevice, surface: &SurfaceKHR, window: &Window, swapchain_loader: &Swapchain, allocator: &mut VkAllocator) -> SwapchainKHR {
        let swapchain_support = Self::query_swapchain_support(entry, instance, physical_device, surface);

        let surface_format = Self::choose_swap_surface_format(&swapchain_support.formats);
        let present_mode = Self::choose_swap_present_mode(&swapchain_support.present_modes);
        let extent = Self::choose_swap_extent(&swapchain_support.capabilities, window);

        let mut image_count = swapchain_support.capabilities.min_image_count + 1;
        if swapchain_support.capabilities.max_image_count > 0 && image_count > swapchain_support.capabilities.max_image_count {
            image_count = swapchain_support.capabilities.max_image_count;
        }

        let mut swapchain_create_info = SwapchainCreateInfoKHR {
            s_type: StructureType::SWAPCHAIN_CREATE_INFO_KHR,
            surface: *surface,
            min_image_count: image_count,
            image_format: surface_format.format,
            image_color_space: surface_format.color_space,
            image_extent: extent,
            image_array_layers: 1,
            image_usage: vk::ImageUsageFlags::COLOR_ATTACHMENT,
            pre_transform: swapchain_support.capabilities.current_transform,
            composite_alpha: vk::CompositeAlphaFlagsKHR::OPAQUE,
            present_mode,
            clipped: vk::TRUE,
            old_swapchain: vk::SwapchainKHR::null(),
            ..Default::default()
        };

        let indices = Self::find_queue_families(entry, instance, physical_device, surface);
        let queue_family_indices = [indices.graphics_family.expect("No graphics family index was set!"), indices.present_family.expect("No present family index was set!")];
        if indices.graphics_family != indices.present_family {
            swapchain_create_info.image_sharing_mode = vk::SharingMode::CONCURRENT;
            swapchain_create_info.queue_family_index_count = 2;
            swapchain_create_info.p_queue_family_indices = queue_family_indices.as_ptr();
        } else {
            swapchain_create_info.image_sharing_mode = vk::SharingMode::EXCLUSIVE;
            swapchain_create_info.queue_family_index_count = 0;
            swapchain_create_info.p_queue_family_indices = std::ptr::null();
        }

        unsafe {
            swapchain_loader.create_swapchain(&swapchain_create_info, Some(&allocator.get_allocation_callbacks()))
        }.unwrap()
    }

    #[inline(always)]
    fn get_swapchain_images(swapchain: &SwapchainKHR, swapchain_loader: &Swapchain) -> Vec<Image> {
        unsafe {
            swapchain_loader.get_swapchain_images(*swapchain)
        }.unwrap()
    }

    pub fn recreate_swapchain(&mut self) {
        if self.window.inner_size().width == 0 || self.window.inner_size().height == 0 {
            self.is_minimized = true;
            return;
        }
        self.is_minimized = false;

        println!("Recreating swapchain!");

        unsafe {
            self.device.device_wait_idle().unwrap();
        }

        self.cleanup_swapchain();

        self.swapchain = Self::create_swapchain(&self.entry, &self.instance, &self.physical_device, &self.surface, &self.window, &self.swapchain_loader, &mut self.allocator);
        self.swapchain_images = Self::get_swapchain_images(&self.swapchain, &self.swapchain_loader);
        self.swapchain_image_views = Self::create_image_views(&self.device, &self.swapchain_images, self.swapchain_image_format, &mut self.allocator);
        let swapchain_capabilities = Self::query_swapchain_support(&self.entry, &self.instance, &self.physical_device, &self.surface);
        self.swapchain_extent = Self::choose_swap_extent(&swapchain_capabilities.capabilities, &self.window);
        self.color_image_allocation = Some(Self::create_color_resources(self.swapchain_image_format, &self.swapchain_extent, self.msaa_samples, &mut self.allocator));
        self.depth_image_allocation = Some(Self::create_depth_resources(&self.instance, &self.physical_device, &self.swapchain_extent, self.msaa_samples, &mut self.allocator));
        self.swapchain_framebuffers = Self::create_framebuffers(&self.device, &self.graphics_pipeline_manager.get_render_pass().unwrap(), &self.swapchain_image_views, &self.swapchain_extent, self.depth_image_allocation.as_ref().unwrap(), self.color_image_allocation.as_ref().unwrap(), &mut self.allocator);
    }

    fn cleanup_swapchain(&mut self) {
        unsafe {
            self.allocator.free_memory_allocation(self.color_image_allocation.take().unwrap()).unwrap();
            self.color_image_allocation = None;
            self.allocator.free_memory_allocation(self.depth_image_allocation.take().unwrap()).unwrap();
            self.depth_image_allocation = None;
            
            self.swapchain_framebuffers.iter().for_each(|framebuffer| {
                self.device.destroy_framebuffer(*framebuffer, Some(&self.allocator.get_allocation_callbacks()));
            });
            self.swapchain_image_views.iter().for_each(|image_view| {
                self.device.destroy_image_view(*image_view, Some(&self.allocator.get_allocation_callbacks()));
            });
            self.swapchain_loader.destroy_swapchain(self.swapchain, Some(&self.allocator.get_allocation_callbacks()));
        }
    }

    fn create_image_views(device: &Device, swapchain_images: &[Image], swapchain_image_format: vk::Format, allocator: &mut VkAllocator) -> Vec<ImageView> {
        let mut swapchain_image_views = Vec::with_capacity(swapchain_images.len());

        for swapchain_image in swapchain_images {
            let view_info = vk::ImageViewCreateInfo {
                s_type: StructureType::IMAGE_VIEW_CREATE_INFO,
                image: *swapchain_image,
                view_type: vk::ImageViewType::TYPE_2D,
                format: swapchain_image_format,
                subresource_range: vk::ImageSubresourceRange {
                    aspect_mask: vk::ImageAspectFlags::COLOR,
                    base_mip_level: 0,
                    level_count: 1,
                    base_array_layer: 0,
                    layer_count: 1,
                },
                ..Default::default()
            };
    
            let image_view = unsafe {
                device.create_image_view(&view_info, Some(&allocator.get_allocation_callbacks()))
            }.unwrap();
            swapchain_image_views.push(image_view);
        }

        swapchain_image_views
    }
}

// Rendering and graphics pipeline
impl VkController {
    fn get_viewport(swapchain_extent: &vk::Extent2D) -> vk::Viewport {
        vk::Viewport {
            x: 0.0,
            y: 0.0,
            width: swapchain_extent.width as f32,
            height: swapchain_extent.height as f32,
            min_depth: 0.0,
            max_depth: 1.0,
        }
    }

    fn get_scissor(swapchain_extent: &vk::Extent2D) -> vk::Rect2D {
        vk::Rect2D {
            offset: vk::Offset2D {
                x: 0,
                y: 0,
            },
            extent: *swapchain_extent,
        }
    }

    fn create_framebuffers(device: &Device, render_pass: &vk::RenderPass, swapchain_image_allocations: &[ImageView], swapchain_extent: &vk::Extent2D, depth_image_view: &AllocationInfo, color_image_view: &AllocationInfo, allocator: &mut VkAllocator) -> Vec<vk::Framebuffer> {
        let mut swapchain_framebuffers = Vec::with_capacity(swapchain_image_allocations.len());

        for swapchain_image_view in swapchain_image_allocations.iter() {
            let attachments = [color_image_view.get_image_view().unwrap(), depth_image_view.get_image_view().unwrap(), *swapchain_image_view];

            let framebuffer_create_info = vk::FramebufferCreateInfo {
                s_type: StructureType::FRAMEBUFFER_CREATE_INFO,
                render_pass: *render_pass,
                attachment_count: attachments.len() as u32,
                p_attachments: attachments.as_ptr(),
                width: swapchain_extent.width,
                height: swapchain_extent.height,
                layers: 1,
                ..Default::default()
            };

            swapchain_framebuffers.push(unsafe {
                device.create_framebuffer(&framebuffer_create_info, Some(&allocator.get_allocation_callbacks()))
            }.unwrap());
        }

        swapchain_framebuffers
    }

    fn create_command_pool(device: &Device, indices: &QueueFamilyIndices, allocator: &mut VkAllocator) -> vk::CommandPool {

        let pool_info = vk::CommandPoolCreateInfo {
            s_type: StructureType::COMMAND_POOL_CREATE_INFO,
            flags: vk::CommandPoolCreateFlags::RESET_COMMAND_BUFFER,
            queue_family_index: indices.graphics_family.expect("No graphics family index was set!"),
            ..Default::default()
        };

        unsafe {
            device.create_command_pool(&pool_info, Some(&allocator.get_allocation_callbacks()))
        }.unwrap()
    }

    fn create_command_buffers(device: &Device, command_pool: &vk::CommandPool, num_buffers: u32) -> Vec<vk::CommandBuffer> {
        let alloc_info = vk::CommandBufferAllocateInfo {
            s_type: StructureType::COMMAND_BUFFER_ALLOCATE_INFO,
            command_pool: *command_pool,
            level: vk::CommandBufferLevel::PRIMARY,
            command_buffer_count: num_buffers, //Self::MAX_FRAMES_IN_FLIGHT as u32,
            ..Default::default()
        };

        unsafe {
            device.allocate_command_buffers(&alloc_info)
        }.unwrap()
    }

    fn record_command_buffer(device: &Device, command_buffer: &vk::CommandBuffer, swapchain_framebuffers: &[vk::Framebuffer], render_pass: &vk::RenderPass, image_index: usize, swapchain_extent: &vk::Extent2D, object_manager: &ObjectManager, pipeline_manager: &mut PipelineManager, current_frame: usize, allocator: &mut VkAllocator) {
        let begin_info = vk::CommandBufferBeginInfo {
            s_type: StructureType::COMMAND_BUFFER_BEGIN_INFO,
            p_inheritance_info: std::ptr::null(),
            ..Default::default()
        };

        unsafe {
            device.begin_command_buffer(*command_buffer, &begin_info)
        }.unwrap();

        let clear_values = [
            vk::ClearValue {
                color: vk::ClearColorValue {
                    float32: [0.0, 0.0, 0.0, 1.0],
                },
            },
            vk::ClearValue {
                depth_stencil: vk::ClearDepthStencilValue {
                    depth: 1.0,
                    stencil: 0,
                },
            }
        ];

        let render_pass_info = vk::RenderPassBeginInfo {
            s_type: StructureType::RENDER_PASS_BEGIN_INFO,
            render_pass: *render_pass,
            framebuffer: swapchain_framebuffers[image_index],
            render_area: vk::Rect2D {
                offset: vk::Offset2D {
                    x: 0,
                    y: 0,
                },
                extent: *swapchain_extent,
            },
            clear_value_count: clear_values.len() as u32,
            p_clear_values: clear_values.as_ptr(),
            ..Default::default()
        };

        let viewport = Self::get_viewport(swapchain_extent);
        let scissor = Self::get_scissor(swapchain_extent);

        // let vertex_buffers = [vertex_allocation.get_buffer().unwrap()];
        let offsets = [0_u64];

        unsafe {
            device.cmd_begin_render_pass(*command_buffer, &render_pass_info, vk::SubpassContents::INLINE);
            object_manager.borrow_objects_to_render().iter().for_each(|(p_c_k, data_using_p_c)| {
                let mut p_c = p_c_k.clone();
                let pipeline = pipeline_manager.get_or_create_pipeline(&mut p_c, device, swapchain_extent, allocator).unwrap();
                data_using_p_c.object_type_num_instances.iter().for_each(|(object_type, (num_instances, num_indices))| {
                    device.cmd_bind_pipeline(*command_buffer, vk::PipelineBindPoint::GRAPHICS, pipeline);
                    device.cmd_set_viewport(*command_buffer, 0, &[viewport]);
                    device.cmd_set_scissor(*command_buffer, 0, &[scissor]);
                    device.cmd_bind_vertex_buffers(*command_buffer, 0, &[data_using_p_c.vertices.0.get_buffer().unwrap()], &offsets);
                    device.cmd_bind_index_buffer(*command_buffer, data_using_p_c.indices.0.get_buffer().unwrap(), data_using_p_c.object_type_indices_bytes_indices.get(object_type).unwrap().0.0 as u64, vk::IndexType::UINT32);
                    device.cmd_bind_descriptor_sets(*command_buffer, vk::PipelineBindPoint::GRAPHICS, p_c.get_pipeline_layout().unwrap(), 0, &[data_using_p_c.descriptor_sets.get(object_type).unwrap()[current_frame]], &[]);
                    device.cmd_draw_indexed(*command_buffer, num_indices.0 as u32, num_instances.0 as u32, 0, 0, 0);
                });
            });
            device.cmd_end_render_pass(*command_buffer);
            device.end_command_buffer(*command_buffer)
        }.unwrap();
    }

    pub fn try_to_draw_frame(&mut self) -> bool {
        self.draw_frame(0)
    }

    fn draw_frame(&mut self, timeout: u64) -> bool {
        if self.is_minimized && !self.frame_buffer_resized {
            return false;
        }

        unsafe {
            match self.device.wait_for_fences(&[self.in_flight_fences[self.current_frame]], true, timeout) {
                Ok(_) => (),
                Err(_) => return false,
            };
        }

        let image_index = match unsafe {
            self.swapchain_loader.acquire_next_image(self.swapchain, u64::MAX, self.image_available_semaphores[self.current_frame], vk::Fence::null())
        } {
            Ok((image_index, _)) => image_index,
            Err(vk::Result::ERROR_OUT_OF_DATE_KHR) => {
                self.frame_buffer_resized = false;
                self.recreate_swapchain();
                return false;
            },
            Err(error) => panic!("Failed to acquire next image: {:?}", error),
        };
        
        unsafe {
            self.device.reset_fences(&[self.in_flight_fences[self.current_frame]]).unwrap();
        }

        let cmd_buffer = self.command_buffers[self.current_frame][0];

        self.object_manager.update_objects(&self.device, &self.descriptor_pool, self.current_frame, &mut self.allocator);
        Self::record_command_buffer(&self.device, &cmd_buffer, &self.swapchain_framebuffers, &self.graphics_pipeline_manager.get_render_pass().unwrap(), image_index as usize, &self.swapchain_extent, &self.object_manager, &mut self.graphics_pipeline_manager, self.current_frame, &mut self.allocator);

        let wait_semaphores = [self.image_available_semaphores[self.current_frame]];
        let wait_stages = [vk::PipelineStageFlags::COLOR_ATTACHMENT_OUTPUT];
        let signal_semaphores = [self.render_finished_semaphores[self.current_frame]];

        let submit_info = vk::SubmitInfo {
            s_type: StructureType::SUBMIT_INFO,
            wait_semaphore_count: wait_semaphores.len() as u32,
            p_wait_semaphores: wait_semaphores.as_ptr(),
            p_wait_dst_stage_mask: wait_stages.as_ptr(),
            command_buffer_count: self.command_buffers[self.current_frame].len() as u32,
            p_command_buffers: self.command_buffers[self.current_frame].as_ptr(),
            signal_semaphore_count: 1,
            p_signal_semaphores: signal_semaphores.as_ptr(),
            ..Default::default()
        };

        unsafe {
            self.device.queue_submit(self.graphics_queue, &[submit_info], self.in_flight_fences[self.current_frame]).unwrap();
        }


        let swapchains = [self.swapchain];

        let present_info = vk::PresentInfoKHR {
            s_type: StructureType::PRESENT_INFO_KHR,
            wait_semaphore_count: 1,
            p_wait_semaphores: &self.render_finished_semaphores[self.current_frame],
            swapchain_count: swapchains.len() as u32,
            p_swapchains: swapchains.as_ptr().cast(),
            p_image_indices: &image_index,
            p_results: std::ptr::null_mut(),
            ..Default::default()
        };

        match unsafe {
            self.swapchain_loader.queue_present(self.present_queue, &present_info)
        } {
            Ok(_) => (),
            Err(vk::Result::ERROR_OUT_OF_DATE_KHR) | Err(vk::Result::SUBOPTIMAL_KHR) => {
                self.frame_buffer_resized = false;
                self.recreate_swapchain();
            },
            Err(error) => panic!("Failed to present queue: {:?}", error),
        };
        if self.frame_buffer_resized {
            self.frame_buffer_resized = false;
            self.recreate_swapchain();
        }

        self.current_frame = (self.current_frame + 1) % Self::MAX_FRAMES_IN_FLIGHT;

        true
    }
}

// Synchronization and utilities
impl VkController {
    fn create_sync_objects(device: &Device, allocator: &mut VkAllocator) -> (Vec<vk::Semaphore>, Vec<vk::Semaphore>, Vec<vk::Fence>) {
        let mut image_available_semaphores = Vec::with_capacity(Self::MAX_FRAMES_IN_FLIGHT);
        let mut render_finished_semaphores = Vec::with_capacity(Self::MAX_FRAMES_IN_FLIGHT);
        let mut in_flight_fences = Vec::with_capacity(Self::MAX_FRAMES_IN_FLIGHT);

        let semaphore_create_info = vk::SemaphoreCreateInfo {
            s_type: StructureType::SEMAPHORE_CREATE_INFO,
            ..Default::default()
        };

        let fence_create_info = vk::FenceCreateInfo {
            s_type: StructureType::FENCE_CREATE_INFO,
            flags: vk::FenceCreateFlags::SIGNALED,
            ..Default::default()
        };

        for _ in 0..Self::MAX_FRAMES_IN_FLIGHT {

            image_available_semaphores.push(unsafe {
                device.create_semaphore(&semaphore_create_info, Some(&allocator.get_allocation_callbacks()))
            }.unwrap());

            render_finished_semaphores.push(unsafe {
                device.create_semaphore(&semaphore_create_info, Some(&allocator.get_allocation_callbacks()))
            }.unwrap());

            in_flight_fences.push(unsafe {
                device.create_fence(&fence_create_info, Some(&allocator.get_allocation_callbacks()))
            }.unwrap());
        }

        (image_available_semaphores, render_finished_semaphores, in_flight_fences)
    }
}

// Resource management
impl VkController {
<<<<<<< HEAD
    // fn create_uniform_buffers(allocator: &mut VkAllocator) -> AllocationInfo {
    //     let buffer_size = std::mem::size_of::<UniformBufferObject>();

    //     allocator.create_uniform_buffers(buffer_size, Self::MAX_FRAMES_IN_FLIGHT).unwrap()
    // }
=======
    fn create_vertex_buffer(command_pool: &vk::CommandPool, graphics_queue: &vk::Queue, vertices: &[Vertex], allocator: &mut VkAllocator) -> AllocationInfo {
        allocator.create_device_local_buffer(command_pool, graphics_queue, vertices, vk::BufferUsageFlags::VERTEX_BUFFER, false).unwrap()
    }

    fn create_index_buffer(command_pool: &vk::CommandPool, graphics_queue: &vk::Queue, indices: &[u32], allocator: &mut VkAllocator) -> AllocationInfo {
        allocator.create_device_local_buffer(command_pool, graphics_queue, indices, vk::BufferUsageFlags::INDEX_BUFFER, false).unwrap()
    }

    fn create_uniform_buffers(uniform_buffer_size: usize, allocator: &mut VkAllocator) -> AllocationInfo {
        //let buffer_size = std::mem::size_of::<UniformBufferObject>();

        allocator.create_uniform_buffers(uniform_buffer_size, Self::MAX_FRAMES_IN_FLIGHT).unwrap()
    }

    fn update_uniform_buffer(&mut self, current_image: usize) {
        // let elapsed = self.start_time.elapsed().as_secs_f32();
        // let mut ubo = UniformBufferObject {
        //     model: glm::rotate(&glm::identity(), elapsed * std::f32::consts::PI * 0.25, &glm::vec3(0.0, 0.0, 1.0)),
        //     view: glm::look_at(&glm::vec3(2.0, 2.0, 2.0), &glm::vec3(0.0, 0.0, 0.0), &glm::vec3(0.0, 0.0, 1.0)),
        //     proj: glm::perspective(self.swapchain_extent.width as f32 / self.swapchain_extent.height as f32, 90.0_f32.to_radians(), 0.1, 10.0),
        // };
        // ubo.proj[(1, 1)] *= -1.0;

        unsafe {
            std::ptr::copy_nonoverlapping(&ubo as *const UniformBufferObject as *const std::ffi::c_void, self.uniform_allocation.as_ref().unwrap().get_uniform_pointers()[current_image], std::mem::size_of::<UniformBufferObject>());
        }
    }

    fn create_descriptor_set_layout(device: &Device, layout_bindings: &[vk::DescriptorSetLayoutBinding], allocator: &mut VkAllocator) -> vk::DescriptorSetLayout {
        // let ubo_layout_binding = vk::DescriptorSetLayoutBinding {
        //     binding: 0,
        //     descriptor_type: vk::DescriptorType::UNIFORM_BUFFER,
        //     descriptor_count: 1,
        //     stage_flags: vk::ShaderStageFlags::VERTEX,
        //     p_immutable_samplers: std::ptr::null(),
        // };

        // let sampler_layout_binding = vk::DescriptorSetLayoutBinding {
        //     binding: 1,
        //     descriptor_type: vk::DescriptorType::COMBINED_IMAGE_SAMPLER,
        //     descriptor_count: 1,
        //     stage_flags: vk::ShaderStageFlags::FRAGMENT,
        //     p_immutable_samplers: std::ptr::null(),
        // };

        // let layout_bindings = [ubo_layout_binding, sampler_layout_binding];

        let layout_info = vk::DescriptorSetLayoutCreateInfo {
            s_type: StructureType::DESCRIPTOR_SET_LAYOUT_CREATE_INFO,
            binding_count: layout_bindings.len() as u32,
            p_bindings: layout_bindings.as_ptr(),
            ..Default::default()
        };

        unsafe {
            device.create_descriptor_set_layout(&layout_info, Some(&allocator.get_allocation_callbacks()))
        }.unwrap()
    }
>>>>>>> ef085447

    fn create_descriptor_pool(device: &Device, allocator: &mut VkAllocator) -> vk::DescriptorPool {
        let pool_sizes = [
            vk::DescriptorPoolSize {
                ty: vk::DescriptorType::UNIFORM_BUFFER,
                descriptor_count: Self::MAX_FRAMES_IN_FLIGHT as u32,
            },
            vk::DescriptorPoolSize {
                ty: vk::DescriptorType::STORAGE_BUFFER,
                descriptor_count: Self::MAX_FRAMES_IN_FLIGHT as u32,
            },
            vk::DescriptorPoolSize {
                ty: vk::DescriptorType::COMBINED_IMAGE_SAMPLER,
                descriptor_count: Self::MAX_FRAMES_IN_FLIGHT as u32,
            },
        ];

        let pool_info = vk::DescriptorPoolCreateInfo {
            s_type: StructureType::DESCRIPTOR_POOL_CREATE_INFO,
            pool_size_count: pool_sizes.len() as u32,
            p_pool_sizes: pool_sizes.as_ptr(),
            max_sets: Self::MAX_FRAMES_IN_FLIGHT as u32 * Self::MAX_OBJECT_TYPES as u32,
            flags: vk::DescriptorPoolCreateFlags::FREE_DESCRIPTOR_SET,
            ..Default::default()
        };

        unsafe {
            device.create_descriptor_pool(&pool_info, Some(&allocator.get_allocation_callbacks()))
        }.unwrap()
    }

<<<<<<< HEAD
=======
    fn create_descriptor_sets(device: &Device, descriptor_pool: &vk::DescriptorPool, uniform_buffer: &AllocationInfo, descriptor_set_layout: &vk::DescriptorSetLayout, texture_allocation: &AllocationInfo, texture_sampler: &vk::Sampler) -> Vec<vk::DescriptorSet> {
        let layouts = [*descriptor_set_layout; Self::MAX_FRAMES_IN_FLIGHT];
        let alloc_info = vk::DescriptorSetAllocateInfo {
            s_type: vk::StructureType::DESCRIPTOR_SET_ALLOCATE_INFO,
            descriptor_pool: *descriptor_pool,
            descriptor_set_count: Self::MAX_FRAMES_IN_FLIGHT as u32,
            p_set_layouts: layouts.as_ptr(),
            ..Default::default()
        };

        let descriptor_sets = unsafe {
            device.allocate_descriptor_sets(&alloc_info).unwrap()
        };

        for i in 0..Self::MAX_FRAMES_IN_FLIGHT {
            let offset = unsafe {uniform_buffer.get_uniform_pointers()[i].offset_from(uniform_buffer.get_uniform_pointers()[0])} as u64;
            let buffer_info = vk::DescriptorBufferInfo {
                buffer: uniform_buffer.get_buffer().unwrap(),
                offset,
                range: std::mem::size_of::<UniformBufferObject>() as u64,
            };

            let image_info = vk::DescriptorImageInfo {
                sampler: *texture_sampler,
                image_view: texture_allocation.get_image_view().unwrap(),
                image_layout: vk::ImageLayout::SHADER_READ_ONLY_OPTIMAL,
            };

            let descriptor_writes = [
                vk::WriteDescriptorSet {
                    s_type: vk::StructureType::WRITE_DESCRIPTOR_SET,
                    dst_set: descriptor_sets[i],
                    dst_binding: 0,
                    dst_array_element: 0,
                    descriptor_type: vk::DescriptorType::UNIFORM_BUFFER,
                    descriptor_count: 1,
                    p_buffer_info: &buffer_info,
                    p_image_info: std::ptr::null(),
                    p_texel_buffer_view: std::ptr::null(),
                    ..Default::default()
                },
                vk::WriteDescriptorSet {
                    s_type: vk::StructureType::WRITE_DESCRIPTOR_SET,
                    dst_set: descriptor_sets[i],
                    dst_binding: 1,
                    dst_array_element: 0,
                    descriptor_type: vk::DescriptorType::COMBINED_IMAGE_SAMPLER,
                    descriptor_count: 1,
                    p_image_info: &image_info,
                    p_texel_buffer_view: std::ptr::null(),
                    ..Default::default()
                }
            ];

            unsafe {
                device.update_descriptor_sets(&descriptor_writes, &vec![]);
            }
        }

        descriptor_sets
    }

    fn create_texture_image(command_pool: &vk::CommandPool, graphics_queue: &vk::Queue, allocator: &mut VkAllocator) -> (AllocationInfo, u32) {
        //let binding = image::open("./assets/images/viking_room.png").unwrap();

        allocator.create_device_local_image(binding, command_pool, graphics_queue, u32::MAX, vk::SampleCountFlags::TYPE_1, false).unwrap()
    }

    fn create_texture_image_view(image_allocation: &mut AllocationInfo, mip_levels: u32, allocator: &mut VkAllocator) {
        allocator.create_image_view(image_allocation, vk::Format::R8G8B8A8_SRGB, vk::ImageAspectFlags::COLOR, mip_levels).unwrap();
    }

    fn create_texture_sampler(device: &Device, instance: &Instance, physical_device: &PhysicalDevice, mip_levels: u32, allocator: &mut VkAllocator) -> vk::Sampler {
        let max_anisotropy = unsafe {
            instance.get_physical_device_properties(*physical_device).limits.max_sampler_anisotropy
        };
        let sampler_info = vk::SamplerCreateInfo {
            s_type: StructureType::SAMPLER_CREATE_INFO,
            mag_filter: vk::Filter::LINEAR,
            min_filter: vk::Filter::LINEAR,
            address_mode_u: vk::SamplerAddressMode::REPEAT,
            address_mode_v: vk::SamplerAddressMode::REPEAT,
            address_mode_w: vk::SamplerAddressMode::REPEAT,
            anisotropy_enable: vk::TRUE,
            max_anisotropy,
            border_color: vk::BorderColor::INT_OPAQUE_BLACK,
            unnormalized_coordinates: vk::FALSE,
            compare_enable: vk::FALSE,
            compare_op: vk::CompareOp::ALWAYS,
            mipmap_mode: vk::SamplerMipmapMode::LINEAR,
            mip_lod_bias: 0.0,
            min_lod: 0.0,
            max_lod: mip_levels as f32,
            ..Default::default()
        };

        unsafe {
            device.create_sampler(&sampler_info, Some(&allocator.get_allocation_callbacks())).unwrap()
        }
    }

>>>>>>> ef085447
    fn create_depth_resources(instance: &Instance, physical_device: &PhysicalDevice, swapchain_extent: &vk::Extent2D, msaa_samples: vk::SampleCountFlags, allocator: &mut VkAllocator) -> AllocationInfo {
        let depth_format = Self::find_depth_format(instance, physical_device);

        let mut allocation_info = allocator.create_image(swapchain_extent.width, swapchain_extent.height, 1, msaa_samples, depth_format, vk::ImageTiling::OPTIMAL, vk::ImageUsageFlags::DEPTH_STENCIL_ATTACHMENT, vk::MemoryPropertyFlags::DEVICE_LOCAL).unwrap();

        allocator.create_image_view(&mut allocation_info, depth_format, vk::ImageAspectFlags::DEPTH, 1).unwrap();

        allocation_info
    }

    fn find_supported_formats(instance: &Instance, physical_device: &PhysicalDevice, candidates: &[vk::Format], tiling: vk::ImageTiling, features: vk::FormatFeatureFlags) -> Option<vk::Format> {
        for format in candidates {
            let props = unsafe {
                instance.get_physical_device_format_properties(*physical_device, *format)
            };

            if (tiling == vk::ImageTiling::LINEAR && props.linear_tiling_features.contains(features)) || (tiling == vk::ImageTiling::OPTIMAL && props.optimal_tiling_features.contains(features)) {
                return Some(*format);
            }
        }
        None
    }

    fn find_depth_format(instance: &Instance, physical_device: &PhysicalDevice) -> vk::Format {
        Self::find_supported_formats(instance, physical_device, &[vk::Format::D32_SFLOAT, vk::Format::D32_SFLOAT_S8_UINT, vk::Format::D24_UNORM_S8_UINT], vk::ImageTiling::OPTIMAL, vk::FormatFeatureFlags::DEPTH_STENCIL_ATTACHMENT).unwrap()
    }

    fn get_max_usable_sample_count(instance: &Instance, physical_device: &PhysicalDevice) -> vk::SampleCountFlags {
        let physical_device_properties = unsafe {
            instance.get_physical_device_properties(*physical_device)
        };

        let count = physical_device_properties.limits.framebuffer_color_sample_counts.min(physical_device_properties.limits.framebuffer_depth_sample_counts);

        if count.contains(vk::SampleCountFlags::TYPE_64) {
            vk::SampleCountFlags::TYPE_64
        } else if count.contains(vk::SampleCountFlags::TYPE_32) {
            vk::SampleCountFlags::TYPE_32
        } else if count.contains(vk::SampleCountFlags::TYPE_16) {
            vk::SampleCountFlags::TYPE_16
        } else if count.contains(vk::SampleCountFlags::TYPE_8) {
            vk::SampleCountFlags::TYPE_8
        } else if count.contains(vk::SampleCountFlags::TYPE_4) {
            vk::SampleCountFlags::TYPE_4
        } else if count.contains(vk::SampleCountFlags::TYPE_2) {
            vk::SampleCountFlags::TYPE_2
        } else {
            vk::SampleCountFlags::TYPE_1
        }
    }

    fn create_color_resources(swapchain_format: vk::Format, swapchain_extent: &vk::Extent2D, num_samples: vk::SampleCountFlags, allocator: &mut VkAllocator) -> AllocationInfo {
        let mut color_allocation = allocator.create_image(swapchain_extent.width, swapchain_extent.height, 1, num_samples, swapchain_format, vk::ImageTiling::OPTIMAL, vk::ImageUsageFlags::TRANSIENT_ATTACHMENT | vk::ImageUsageFlags::COLOR_ATTACHMENT, vk::MemoryPropertyFlags::DEVICE_LOCAL).unwrap();

        allocator.create_image_view(&mut color_allocation, swapchain_format, vk::ImageAspectFlags::COLOR, 1).unwrap();

        color_allocation
    }
    
    pub fn get_swapchain_extent(&self) -> vk::Extent2D {
        self.swapchain_extent
    }

    // The object will not be remove until the all frames in flight have passed
    pub fn remove_objects_to_render(&mut self, object_ids: Vec<ObjectID>) -> Result<(), Cow<'static, str>> {
        self.object_manager.remove_objects(object_ids, &self.command_pool, &self.graphics_queue, self.current_frame, &mut self.allocator)
    }
}

// Debugging and validation
impl VkController {
    fn setup_debug_messenger(entry: &Entry, instance: &Instance, debug_utils_create_info: DebugUtilsMessengerCreateInfoEXT) -> vk::DebugUtilsMessengerEXT {
        let debug_utils_loader = DebugUtils::new(entry, instance);
        match unsafe {
            debug_utils_loader.create_debug_utils_messenger(&debug_utils_create_info, None)
        } {
            Ok(messenger) => messenger,
            Err(e) => panic!("Failed to set up debug messenger: {:?}", e),
        }
    }

    fn get_debug_messenger_create_info() -> DebugUtilsMessengerCreateInfoEXT {
        DebugUtilsMessengerCreateInfoEXT {
            s_type: StructureType::DEBUG_UTILS_MESSENGER_CREATE_INFO_EXT,
            message_severity: vk::DebugUtilsMessageSeverityFlagsEXT::INFO | vk::DebugUtilsMessageSeverityFlagsEXT::ERROR | vk::DebugUtilsMessageSeverityFlagsEXT::WARNING | vk::DebugUtilsMessageSeverityFlagsEXT::VERBOSE,
            message_type: vk::DebugUtilsMessageTypeFlagsEXT::GENERAL | vk::DebugUtilsMessageTypeFlagsEXT::PERFORMANCE | vk::DebugUtilsMessageTypeFlagsEXT::VALIDATION,
            pfn_user_callback: Some(Self::debug_callback),
            ..Default::default()
        }
    }

    unsafe extern "system" fn debug_callback(
        message_severity: vk::DebugUtilsMessageSeverityFlagsEXT,
        message_type: vk::DebugUtilsMessageTypeFlagsEXT,
        p_callback_data: *const vk::DebugUtilsMessengerCallbackDataEXT,
        _p_user_data: *mut std::ffi::c_void
    ) -> vk::Bool32 {
        
        let debug_type = match message_type {
            vk::DebugUtilsMessageTypeFlagsEXT::GENERAL => "General",
            vk::DebugUtilsMessageTypeFlagsEXT::PERFORMANCE => "Performance",
            vk::DebugUtilsMessageTypeFlagsEXT::VALIDATION => "Validation",
            _ => "Unknown",
        };

        let debug_severity = match message_severity {
            vk::DebugUtilsMessageSeverityFlagsEXT::VERBOSE => "Verbose",
            vk::DebugUtilsMessageSeverityFlagsEXT::INFO => "Info",
            vk::DebugUtilsMessageSeverityFlagsEXT::WARNING => "Warning",
            vk::DebugUtilsMessageSeverityFlagsEXT::ERROR => "Error",
            _ => "Unknown",
        };

        if message_severity >= vk::DebugUtilsMessageSeverityFlagsEXT::WARNING {
            let message = std::ffi::CStr::from_ptr((*p_callback_data).p_message).to_string_lossy();
            println!("[Debug][{debug_type}][{debug_severity}]: {:?}", message);
        }

        vk::FALSE
    }
}


pub trait VkControllerGraphicsObjectsControl<T: Vertex + Clone> {
    // , Vec<(ResourceID, fn() -> ObjectTypeGraphicsResourceType, DescriptorSetLayoutBinding)>)
    fn add_objects_to_render(&mut self, original_objects: Vec<Arc<RwLock<dyn GraphicsObject<T>>>>) -> Result<Vec<(ObjectID, Arc<RwLock<dyn GraphicsObject<T>>>)>, Cow<'static, str>>;
}

impl<T: Vertex + Clone + 'static> VkControllerGraphicsObjectsControl<T> for VkController {
    fn add_objects_to_render(&mut self, original_objects: Vec<Arc<RwLock<dyn GraphicsObject<T>>>>) -> Result<Vec<(ObjectID, Arc<RwLock<dyn GraphicsObject<T>>>)>, Cow<'static, str>> {
        let object_ids = self.object_manager.generate_currently_unused_ids(original_objects.len())?;
        let mut object_id_to_object = Vec::with_capacity(original_objects.len());
        let mut objects_to_render = Vec::with_capacity(original_objects.len());
        let mut i = 0;
        for object in original_objects {
            let object_id = object_ids[i];
            let object_to_render = Box::new(object.clone());
            objects_to_render.push((object_id, object_to_render as Box<dyn Renderable>));
            object_id_to_object.push((object_id, object.clone()));
            i += 1;
        }
        dbg!("Adding objects to object manager!");
        self.object_manager.add_objects(objects_to_render, &self.device, &self.instance, &self.physical_device, &self.command_pool, &self.descriptor_pool, &self.graphics_queue, &mut self.sampler_manager, self.msaa_samples, self.swapchain_image_format, Self::find_depth_format(&self.instance, &self.physical_device), &self.swapchain_extent, self.current_frame, &mut self.graphics_pipeline_manager, &mut self.allocator)?;
        dbg!("Objects added to object manager!");
        Ok(object_id_to_object)
    }
}

struct ObjectsToRender {
    pub vertex_allocation: Option<VertexAllocation>,
    pub index_allocation: Option<IndexAllocation>,
    pub num_indices: u32,
    pub objects: Vec<(ObjectID, Box<dyn Renderable>)>,
}<|MERGE_RESOLUTION|>--- conflicted
+++ resolved
@@ -1,14 +1,9 @@
-<<<<<<< HEAD
 use std::{borrow::Cow, collections::{HashMap, HashSet}, rc::Rc, sync::{Arc, RwLock}};
-=======
-use std::{borrow::Cow, collections::{hash_map, HashMap, HashSet}, fs::read_to_string, hash::Hash, rc::Rc, time::Instant};
->>>>>>> ef085447
 
 use ash::{extensions::{ext::DebugUtils, khr::{Surface, Swapchain}}, vk::{self, DebugUtilsMessengerCreateInfoEXT, DescriptorSetLayoutBinding, DeviceCreateInfo, DeviceQueueCreateInfo, ExtDescriptorIndexingFn, Image, ImageView, InstanceCreateInfo, PhysicalDevice, Queue, StructureType, SurfaceKHR, SwapchainCreateInfoKHR, SwapchainKHR}, Device, Entry, Instance};
 use raw_window_handle::{HasRawDisplayHandle, HasRawWindowHandle};
 use winit::window::Window;
 
-<<<<<<< HEAD
 use crate::{graphics_objects::{GraphicsObject, Renderable, ResourceID}, pipeline_manager::{ObjectTypeGraphicsResourceType, PipelineConfig, PipelineManager, Vertex}, sampler_manager::SamplerManager, object_manager::ObjectManager, vertex::SimpleVertex, vk_allocator::{AllocationInfo, Serializable, VkAllocator}};
 
 #[derive(Debug, PartialEq, Eq, Hash, PartialOrd, Ord, Clone, Copy)]
@@ -22,11 +17,6 @@
 pub struct VerticesIndicesHash(pub u64);
 pub type VertexAllocation = AllocationInfo;
 pub type IndexAllocation = AllocationInfo;
-=======
-use crate::{graphics_objects::{DescriptorContent, RenderableObject, ShaderInfo, UniformBufferObject}, vertex::{Vertex, TEST_RECTANGLE, TEST_RECTANGLE_INDICES}, vk_allocator::{AllocationInfo, Serializable, VkAllocator}};
-
-pub trait SerializableDebug: Serializable + std::fmt::Debug {}
->>>>>>> ef085447
 
 #[cfg(debug_assertions)]
 const IS_DEBUG_MODE: bool = true;
@@ -49,19 +39,10 @@
     swapchain_image_format: vk::Format,
     swapchain_extent: vk::Extent2D,
     swapchain_image_views: Vec<ImageView>,
-<<<<<<< HEAD
     // render_pass: vk::RenderPass,
     // pipeline_layout: vk::PipelineLayout,
     // descriptor_set_layout: vk::DescriptorSetLayout,
     // graphics_pipeline: vk::Pipeline,
-=======
-    render_pass: vk::RenderPass,
-    //pipeline_layout: vk::PipelineLayout,
-    pipeline_layouts: HashMap<Vec<(DescriptorContent, vk::DescriptorSetLayoutBinding)>, vk::PipelineLayout>,
-    descriptor_set_layout: vk::DescriptorSetLayout,
-    // graphics_pipeline: vk::Pipeline,
-    graphics_pipelines: HashMap<(Vec<ShaderInfo>, vk::VertexInputBindingDescription, Vec<vk::VertexInputAttributeDescription>), vk::Pipeline>,
->>>>>>> ef085447
     swapchain_framebuffers: Vec<vk::Framebuffer>,
     command_pool: vk::CommandPool,
     command_buffers: Vec<Vec<vk::CommandBuffer>>,
@@ -157,54 +138,6 @@
         
         let swapchain_image_views = Self::create_image_views(&device, &swapchain_images, swapchain_image_format, &mut allocator );
         
-<<<<<<< HEAD
-=======
-        let (vertices, indices) = Self::load_model("./assets/objects/viking_room.obj");
-
-        let vert_shader = ShaderInfo::new(std::path::PathBuf::from("./assets/shaders/triangle.vert"), vk::ShaderStageFlags::VERTEX, "main".to_string());
-        let frag_shader = ShaderInfo::new(std::path::PathBuf::from("./assets/shaders/triangle.frag"), vk::ShaderStageFlags::FRAGMENT, "main".to_string());
-
-        let ubo_layout_binding = vk::DescriptorSetLayoutBinding {
-            binding: 0,
-            descriptor_type: vk::DescriptorType::UNIFORM_BUFFER,
-            descriptor_count: 1,
-            stage_flags: vk::ShaderStageFlags::VERTEX,
-            p_immutable_samplers: std::ptr::null(),
-        };
-
-        let sampler_layout_binding = vk::DescriptorSetLayoutBinding {
-            binding: 1,
-            descriptor_type: vk::DescriptorType::COMBINED_IMAGE_SAMPLER,
-            descriptor_count: 1,
-            stage_flags: vk::ShaderStageFlags::FRAGMENT,
-            p_immutable_samplers: std::ptr::null(),
-        };
-
-        let elapsed = 0.0;
-        let mut ubo = UniformBufferObject {
-            model: glm::rotate(&glm::identity(), elapsed * std::f32::consts::PI * 0.25, &glm::vec3(0.0, 0.0, 1.0)),
-            view: glm::look_at(&glm::vec3(2.0, 2.0, 2.0), &glm::vec3(0.0, 0.0, 0.0), &glm::vec3(0.0, 0.0, 1.0)),
-            proj: glm::perspective(swapchain_extent.width as f32 / swapchain_extent.height as f32, 90.0_f32.to_radians(), 0.1, 10.0),
-        };
-        ubo.proj[(1, 1)] *= -1.0;
-
-        let layout_bindings = vec![(DescriptorContent::UniformBuffer(Box::new(ubo)), ubo_layout_binding), (DescriptorContent::Texture(std::path::PathBuf::from("./assets/images/viking_room.png")), sampler_layout_binding)];
-
-        let render_object = RenderableObject::new(vec![vert_shader, frag_shader], Vertex::vertex_input_binding_descriptions(), Vertex::get_attribute_descriptions(), vertices, layout_bindings);
-
-        let descriptor_set_layout = Self::create_descriptor_set_layout(&device, render_object.get_binding_descriptions().iter().map(|(_, x)| x.clone()).collect::<Vec<_>>().as_slice(), &mut allocator );
-        
-        let mut pipeline_layouts = HashMap::new();
-
-        let pipeline_layout = Self::create_pipeline_layout(&device, &descriptor_set_layout, &mut allocator );
-
-        let mut graphics_pipelines = HashMap::new();
-
-        let graphics_pipeline = Self::create_graphics_pipeline(&device, &swapchain_extent, &pipeline_layout, &render_pass, msaa_samples, &mut allocator );
-
-        let command_pool = Self::create_command_pool(&device, &queue_families, &mut allocator );
-
->>>>>>> ef085447
         let color_image_allocation = Self::create_color_resources(swapchain_image_format, &swapchain_extent, msaa_samples, &mut allocator );
         
         let depth_image_allocation = Self::create_depth_resources(&instance, &physical_device, &swapchain_extent, msaa_samples, &mut allocator );
@@ -215,30 +148,16 @@
         let descriptor_pool = Self::create_descriptor_pool(&device, &mut allocator );
         let sampler_manager = SamplerManager::new();
 
-<<<<<<< HEAD
         let pipeline_manager = PipelineManager::new(&device, swapchain_image_format, msaa_samples, Self::find_depth_format(&instance, &physical_device), &mut allocator);
 
         let swapchain_framebuffers = Self::create_framebuffers(&device, &pipeline_manager.get_render_pass().unwrap(), &swapchain_image_views, &swapchain_extent, &depth_image_allocation, &color_image_allocation, &mut allocator );
-=======
-        let vertex_allocation = Self::create_vertex_buffer(&command_pool, &graphics_queue, &vertices, &mut allocator );
->>>>>>> ef085447
 
         // let uniform_allocation = Self::create_uniform_buffers(&mut allocator );
-
-<<<<<<< HEAD
+      
         let mut command_buffers = Vec::with_capacity(Self::MAX_FRAMES_IN_FLIGHT);
         for _ in 0..Self::MAX_FRAMES_IN_FLIGHT {
             command_buffers.push(Self::create_command_buffers(&device, &command_pool, 1));
         }
-=======
-        let uniform_allocation = Self::create_uniform_buffers(std::mem::size_of::<UniformBufferObject>(), &mut allocator );
-        
-        let descriptor_pool = Self::create_descriptor_pool(&device, &mut allocator );
-        
-        let descriptor_sets = Self::create_descriptor_sets(&device, &descriptor_pool, &uniform_allocation, &descriptor_set_layout, &texture_image_allocation, &texture_sampler);
-        
-        let command_buffers = Self::create_command_buffers(&device, &command_pool);
->>>>>>> ef085447
         
         let (image_available_semaphores, render_finished_semaphores, in_flight_fences) = Self::create_sync_objects(&device, &mut allocator );
 
@@ -259,17 +178,9 @@
             swapchain_extent,
             swapchain_image_views,
             // pipeline_layout,
-<<<<<<< HEAD
             // render_pass,
             // descriptor_set_layout,
             // graphics_pipeline,
-=======
-            pipeline_layouts,
-            render_pass,
-            descriptor_set_layout,
-            // graphics_pipeline,
-            graphics_pipelines,
->>>>>>> ef085447
             swapchain_framebuffers,
             command_pool,
             command_buffers,
@@ -1052,72 +963,11 @@
 
 // Resource management
 impl VkController {
-<<<<<<< HEAD
     // fn create_uniform_buffers(allocator: &mut VkAllocator) -> AllocationInfo {
     //     let buffer_size = std::mem::size_of::<UniformBufferObject>();
 
     //     allocator.create_uniform_buffers(buffer_size, Self::MAX_FRAMES_IN_FLIGHT).unwrap()
     // }
-=======
-    fn create_vertex_buffer(command_pool: &vk::CommandPool, graphics_queue: &vk::Queue, vertices: &[Vertex], allocator: &mut VkAllocator) -> AllocationInfo {
-        allocator.create_device_local_buffer(command_pool, graphics_queue, vertices, vk::BufferUsageFlags::VERTEX_BUFFER, false).unwrap()
-    }
-
-    fn create_index_buffer(command_pool: &vk::CommandPool, graphics_queue: &vk::Queue, indices: &[u32], allocator: &mut VkAllocator) -> AllocationInfo {
-        allocator.create_device_local_buffer(command_pool, graphics_queue, indices, vk::BufferUsageFlags::INDEX_BUFFER, false).unwrap()
-    }
-
-    fn create_uniform_buffers(uniform_buffer_size: usize, allocator: &mut VkAllocator) -> AllocationInfo {
-        //let buffer_size = std::mem::size_of::<UniformBufferObject>();
-
-        allocator.create_uniform_buffers(uniform_buffer_size, Self::MAX_FRAMES_IN_FLIGHT).unwrap()
-    }
-
-    fn update_uniform_buffer(&mut self, current_image: usize) {
-        // let elapsed = self.start_time.elapsed().as_secs_f32();
-        // let mut ubo = UniformBufferObject {
-        //     model: glm::rotate(&glm::identity(), elapsed * std::f32::consts::PI * 0.25, &glm::vec3(0.0, 0.0, 1.0)),
-        //     view: glm::look_at(&glm::vec3(2.0, 2.0, 2.0), &glm::vec3(0.0, 0.0, 0.0), &glm::vec3(0.0, 0.0, 1.0)),
-        //     proj: glm::perspective(self.swapchain_extent.width as f32 / self.swapchain_extent.height as f32, 90.0_f32.to_radians(), 0.1, 10.0),
-        // };
-        // ubo.proj[(1, 1)] *= -1.0;
-
-        unsafe {
-            std::ptr::copy_nonoverlapping(&ubo as *const UniformBufferObject as *const std::ffi::c_void, self.uniform_allocation.as_ref().unwrap().get_uniform_pointers()[current_image], std::mem::size_of::<UniformBufferObject>());
-        }
-    }
-
-    fn create_descriptor_set_layout(device: &Device, layout_bindings: &[vk::DescriptorSetLayoutBinding], allocator: &mut VkAllocator) -> vk::DescriptorSetLayout {
-        // let ubo_layout_binding = vk::DescriptorSetLayoutBinding {
-        //     binding: 0,
-        //     descriptor_type: vk::DescriptorType::UNIFORM_BUFFER,
-        //     descriptor_count: 1,
-        //     stage_flags: vk::ShaderStageFlags::VERTEX,
-        //     p_immutable_samplers: std::ptr::null(),
-        // };
-
-        // let sampler_layout_binding = vk::DescriptorSetLayoutBinding {
-        //     binding: 1,
-        //     descriptor_type: vk::DescriptorType::COMBINED_IMAGE_SAMPLER,
-        //     descriptor_count: 1,
-        //     stage_flags: vk::ShaderStageFlags::FRAGMENT,
-        //     p_immutable_samplers: std::ptr::null(),
-        // };
-
-        // let layout_bindings = [ubo_layout_binding, sampler_layout_binding];
-
-        let layout_info = vk::DescriptorSetLayoutCreateInfo {
-            s_type: StructureType::DESCRIPTOR_SET_LAYOUT_CREATE_INFO,
-            binding_count: layout_bindings.len() as u32,
-            p_bindings: layout_bindings.as_ptr(),
-            ..Default::default()
-        };
-
-        unsafe {
-            device.create_descriptor_set_layout(&layout_info, Some(&allocator.get_allocation_callbacks()))
-        }.unwrap()
-    }
->>>>>>> ef085447
 
     fn create_descriptor_pool(device: &Device, allocator: &mut VkAllocator) -> vk::DescriptorPool {
         let pool_sizes = [
@@ -1149,110 +999,6 @@
         }.unwrap()
     }
 
-<<<<<<< HEAD
-=======
-    fn create_descriptor_sets(device: &Device, descriptor_pool: &vk::DescriptorPool, uniform_buffer: &AllocationInfo, descriptor_set_layout: &vk::DescriptorSetLayout, texture_allocation: &AllocationInfo, texture_sampler: &vk::Sampler) -> Vec<vk::DescriptorSet> {
-        let layouts = [*descriptor_set_layout; Self::MAX_FRAMES_IN_FLIGHT];
-        let alloc_info = vk::DescriptorSetAllocateInfo {
-            s_type: vk::StructureType::DESCRIPTOR_SET_ALLOCATE_INFO,
-            descriptor_pool: *descriptor_pool,
-            descriptor_set_count: Self::MAX_FRAMES_IN_FLIGHT as u32,
-            p_set_layouts: layouts.as_ptr(),
-            ..Default::default()
-        };
-
-        let descriptor_sets = unsafe {
-            device.allocate_descriptor_sets(&alloc_info).unwrap()
-        };
-
-        for i in 0..Self::MAX_FRAMES_IN_FLIGHT {
-            let offset = unsafe {uniform_buffer.get_uniform_pointers()[i].offset_from(uniform_buffer.get_uniform_pointers()[0])} as u64;
-            let buffer_info = vk::DescriptorBufferInfo {
-                buffer: uniform_buffer.get_buffer().unwrap(),
-                offset,
-                range: std::mem::size_of::<UniformBufferObject>() as u64,
-            };
-
-            let image_info = vk::DescriptorImageInfo {
-                sampler: *texture_sampler,
-                image_view: texture_allocation.get_image_view().unwrap(),
-                image_layout: vk::ImageLayout::SHADER_READ_ONLY_OPTIMAL,
-            };
-
-            let descriptor_writes = [
-                vk::WriteDescriptorSet {
-                    s_type: vk::StructureType::WRITE_DESCRIPTOR_SET,
-                    dst_set: descriptor_sets[i],
-                    dst_binding: 0,
-                    dst_array_element: 0,
-                    descriptor_type: vk::DescriptorType::UNIFORM_BUFFER,
-                    descriptor_count: 1,
-                    p_buffer_info: &buffer_info,
-                    p_image_info: std::ptr::null(),
-                    p_texel_buffer_view: std::ptr::null(),
-                    ..Default::default()
-                },
-                vk::WriteDescriptorSet {
-                    s_type: vk::StructureType::WRITE_DESCRIPTOR_SET,
-                    dst_set: descriptor_sets[i],
-                    dst_binding: 1,
-                    dst_array_element: 0,
-                    descriptor_type: vk::DescriptorType::COMBINED_IMAGE_SAMPLER,
-                    descriptor_count: 1,
-                    p_image_info: &image_info,
-                    p_texel_buffer_view: std::ptr::null(),
-                    ..Default::default()
-                }
-            ];
-
-            unsafe {
-                device.update_descriptor_sets(&descriptor_writes, &vec![]);
-            }
-        }
-
-        descriptor_sets
-    }
-
-    fn create_texture_image(command_pool: &vk::CommandPool, graphics_queue: &vk::Queue, allocator: &mut VkAllocator) -> (AllocationInfo, u32) {
-        //let binding = image::open("./assets/images/viking_room.png").unwrap();
-
-        allocator.create_device_local_image(binding, command_pool, graphics_queue, u32::MAX, vk::SampleCountFlags::TYPE_1, false).unwrap()
-    }
-
-    fn create_texture_image_view(image_allocation: &mut AllocationInfo, mip_levels: u32, allocator: &mut VkAllocator) {
-        allocator.create_image_view(image_allocation, vk::Format::R8G8B8A8_SRGB, vk::ImageAspectFlags::COLOR, mip_levels).unwrap();
-    }
-
-    fn create_texture_sampler(device: &Device, instance: &Instance, physical_device: &PhysicalDevice, mip_levels: u32, allocator: &mut VkAllocator) -> vk::Sampler {
-        let max_anisotropy = unsafe {
-            instance.get_physical_device_properties(*physical_device).limits.max_sampler_anisotropy
-        };
-        let sampler_info = vk::SamplerCreateInfo {
-            s_type: StructureType::SAMPLER_CREATE_INFO,
-            mag_filter: vk::Filter::LINEAR,
-            min_filter: vk::Filter::LINEAR,
-            address_mode_u: vk::SamplerAddressMode::REPEAT,
-            address_mode_v: vk::SamplerAddressMode::REPEAT,
-            address_mode_w: vk::SamplerAddressMode::REPEAT,
-            anisotropy_enable: vk::TRUE,
-            max_anisotropy,
-            border_color: vk::BorderColor::INT_OPAQUE_BLACK,
-            unnormalized_coordinates: vk::FALSE,
-            compare_enable: vk::FALSE,
-            compare_op: vk::CompareOp::ALWAYS,
-            mipmap_mode: vk::SamplerMipmapMode::LINEAR,
-            mip_lod_bias: 0.0,
-            min_lod: 0.0,
-            max_lod: mip_levels as f32,
-            ..Default::default()
-        };
-
-        unsafe {
-            device.create_sampler(&sampler_info, Some(&allocator.get_allocation_callbacks())).unwrap()
-        }
-    }
-
->>>>>>> ef085447
     fn create_depth_resources(instance: &Instance, physical_device: &PhysicalDevice, swapchain_extent: &vk::Extent2D, msaa_samples: vk::SampleCountFlags, allocator: &mut VkAllocator) -> AllocationInfo {
         let depth_format = Self::find_depth_format(instance, physical_device);
 
