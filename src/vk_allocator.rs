--- conflicted
+++ resolved
@@ -8,14 +8,8 @@
 type MemorySizeRange = (vk::DeviceSize, vk::DeviceSize);
 type Alignment = usize;
 
-<<<<<<< HEAD
 pub trait Serializable {
     fn to_u8(&self) -> Vec<u8>;
-=======
-pub trait Serializable { // where Self: Sized
-    fn to_u8(&self) -> Vec<u8>;
-    fn byte_size(&self) -> usize;
->>>>>>> ef085447
 }
 
 #[derive(Debug, Clone)]
@@ -157,15 +151,9 @@
         Ok(allocation_info)
     }
 
-<<<<<<< HEAD
     pub fn create_device_local_buffer(&mut self, command_pool: &vk::CommandPool, graphics_queue: &vk::Queue, data: &[u8], buffer_usage: vk::BufferUsageFlags, force_own_memory_block: bool) -> Result<AllocationInfo, Cow<'static, str>> {
         // let data_vec = Self::serializable_vec_to_u8_vec(to_serialize);
         // let data = data_vec.as_slice();
-=======
-    pub fn create_device_local_buffer<T: Serializable>(&mut self, command_pool: &vk::CommandPool, graphics_queue: &vk::Queue, to_serialize: &[T], buffer_usage: vk::BufferUsageFlags, force_own_memory_block: bool) -> Result<AllocationInfo, Cow<'static, str>> {
-        let data_vec = Self::slice_of_serializable_to_u8(to_serialize);
-        let data = data_vec.as_slice();
->>>>>>> ef085447
 
         let size = std::mem::size_of_val(data);
 
