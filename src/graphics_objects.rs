--- conflicted
+++ resolved
@@ -4,11 +4,7 @@
 use image::DynamicImage;
 use nalgebra_glm as glm;
 
-<<<<<<< HEAD
 use crate::{pipeline_manager::{ObjectInstanceGraphicsResource, ObjectInstanceGraphicsResourceType, ObjectTypeGraphicsResource, ObjectTypeGraphicsResourceType, PipelineConfig, PipelineManager, ShaderInfo, Vertex}, sampler_manager::{SamplerConfig, SamplerManager}, vertex::SimpleVertex, vk_allocator::{AllocationInfo, Serializable, VkAllocator}, vk_controller::{self, IndexAllocation, VertexAllocation, VerticesIndicesHash, VkController}};
-=======
-use crate::{vertex::Vertex, vk_allocator::Serializable, vk_controller::SerializableDebug};
->>>>>>> ef085447
 
 #[macro_export]
 macro_rules! free_allocations_add_error_string {
@@ -22,7 +18,6 @@
     };
 }
 
-<<<<<<< HEAD
 type ResourceAllocation = (ResourceID, vk::DescriptorSetLayoutBinding, AllocationInfo, DescriptorType, Option<Sampler>);
 
 #[derive(Debug, PartialEq, Eq, PartialOrd, Ord, Hash, Copy, Clone)]
@@ -32,17 +27,6 @@
 pub struct UniformBufferResource<T: Clone> {
     pub buffer: T,
     pub binding: u32,
-=======
-impl Serializable for UniformBufferObject {
-    fn to_u8(&self) -> Vec<u8> {
-        let bytes: [u8; std::mem::size_of::<Self>()] = unsafe { std::mem::transmute(*self) };
-        bytes.to_vec()
-    }
-    
-    fn byte_size(&self) -> usize {
-        std::mem::size_of::<Self>()
-    }
->>>>>>> ef085447
 }
 
 impl SerializableDebug for UniformBufferObject {}
@@ -70,7 +54,6 @@
     }
 }
 
-<<<<<<< HEAD
 impl<T:Clone + Serializable> ObjectInstanceGraphicsResource for UniformBufferResource<T> {
     fn get_descriptor_set_layout_binding(&self) -> vk::DescriptorSetLayoutBinding {
         vk::DescriptorSetLayoutBinding {
@@ -102,45 +85,6 @@
             descriptor_count: 1,
             stage_flags: self.stage,
             p_immutable_samplers: std::ptr::null(),
-=======
-#[derive(Debug)]
-pub enum DescriptorContent {
-    UniformBuffer(Box<dyn SerializableDebug>),
-    Texture(PathBuf),
-}
-
-pub struct RenderableObject<T: SerializableDebug> {
-    shaders: Vec<ShaderInfo>,
-    vertex_binding_info: vk::VertexInputBindingDescription,
-    vertex_attribute_info: Vec<vk::VertexInputAttributeDescription>,
-    vertices: Vec<T>,
-    binding_descriptions: Vec<(DescriptorContent, vk::DescriptorSetLayoutBinding)>,
-}
-
-impl<T: SerializableDebug> RenderableObject<T> {
-    pub fn new(
-        shaders: Vec<ShaderInfo>,
-        vertex_binding_info: vk::VertexInputBindingDescription,
-        vertex_attribute_info: Vec<vk::VertexInputAttributeDescription>,
-        vertices: Vec<T>,
-        binding_descriptions: Vec<(DescriptorContent, vk::DescriptorSetLayoutBinding)>,
-    ) -> Self {
-        if shaders.len() < 2 {
-            panic!("RenderableObject must have at least 2 shaders");
-        }
-        if vertex_attribute_info.len() == 0 {
-            panic!("RenderableObject must have at least 1 vertex attribute");
-        }
-        if vertices.len() == 1 {
-            panic!("RenderableObject must have at least 3 vertex");
-        }
-        RenderableObject {
-            shaders,
-            vertex_binding_info,
-            vertex_attribute_info,
-            vertices,
-            binding_descriptions,
->>>>>>> ef085447
         }
     }
 
@@ -173,8 +117,7 @@
     fn get_vertices_and_indices_hash(&self) -> VerticesIndicesHash {
         self.read().unwrap().get_vertices_and_indices_hash()
     }
-<<<<<<< HEAD
-    
+
     fn get_vertex_byte_data(&self) -> Vec<u8> {
         let original_object_locked = self.read().unwrap();
         let vertices = original_object_locked.get_vertices();
@@ -204,25 +147,6 @@
     
     fn get_type_resources(&self) -> Vec<(ResourceID, Arc<RwLock<(dyn ObjectTypeGraphicsResource + 'static)>>)> {
         self.read().unwrap().get_type_resources()
-=======
-
-    pub fn get_binding_descriptions(&self) -> &Vec<(DescriptorContent, vk::DescriptorSetLayoutBinding)> {
-        &self.binding_descriptions
-    }
-}
-
-impl<T: SerializableDebug> std::fmt::Debug for RenderableObject<T>   {
-    fn fmt(&self, f: &mut Formatter<'_>) -> std::fmt::Result {
-        write!(f, "RenderableObject {{ shaders: {:?}, vertices: {:?}, ", self.shaders, self.vertices)?;
-        write!(f, "vertex_binding_info {{ binding: {}, stride: {}, input_rate: {} }}, ", self.vertex_binding_info.binding, self.vertex_binding_info.stride, self.vertex_binding_info.input_rate.as_raw())?; //, vertex_binding_info: {:?},
-        for attribute_info in self.vertex_attribute_info.iter() {
-            write!(f, "vertex_attribute_info {{ location: {}, binding: {}, format: {}, offset: {} }}, ", attribute_info.location, attribute_info.binding, attribute_info.format.as_raw(), attribute_info.offset)?;
-        }; //vertex_attribute_info: {:?}
-        for (descriptor_content, descriptor_set_layout_binding) in self.binding_descriptions.iter() {
-            write!(f, "descriptor_content: {:?}, descriptor_set_layout_binding {{ binding: {}, descriptor_type: {}, descriptor_count: {}, stage_flags: {}, p_immutable_samplers: {:?} }}, ", descriptor_content, descriptor_set_layout_binding.binding, descriptor_set_layout_binding.descriptor_type.as_raw(), descriptor_set_layout_binding.descriptor_count, descriptor_set_layout_binding.stage_flags.as_raw(), descriptor_set_layout_binding.p_immutable_samplers)?; //, binding_descriptions: {:?} }}
-        }
-        Ok(())
->>>>>>> ef085447
     }
     
     
